--- conflicted
+++ resolved
@@ -147,8 +147,8 @@
                 candidateMap.put(leftState, candidates);
             }
 
-            candidates.add(Pair.create(rightState, statePair.getSecond()));
-        }
+                candidates.add(Pair.create(rightState, statePair.getSecond()));
+            }
 
         // Try to find landmarks, which will be stored in 'landmarks'.
         Set<Pair<State<S>, State<S>>> landmarks = new LinkedHashSet<>();
@@ -364,31 +364,21 @@
 
     /**
      * Converts a similarity scoring function into a list of (LHS, RHS)-state pairs, with their similarity scores,
-     * thereby including only state pairs that have combinable properties.
+     * thereby including only state pairs that have combinable properties and finite state similarity scores.
      * 
-<<<<<<< HEAD
      * @param scores A similarity scoring function. All state similarity scores must either be within the range [0,1] or
      *     be {@link Double#POSITIVE_INFINITY}.
-     * @return The converted result, containing only state pairs that have a finite score.
-=======
-     * @param scores A similarity scoring function.
-     * @return The conversion result, containing only (LHS, RHS)-state pairs with combinable properties.
->>>>>>> f4dd0130
+     * @return The conversion result, containing only (LHS, RHS)-state pairs with combinable properties and finite state similarity scores.
      */
     private List<Pair<Pair<State<S>, State<S>>, Double>> getScorePairs(BiFunction<State<S>, State<S>, Double> scores) {
         List<Pair<Pair<State<S>, State<S>>, Double>> pairs = new ArrayList<>(lhs.size() * rhs.size());
 
         for (State<S> leftState: lhs.getStates()) {
             for (State<S> rightState: rhs.getStates()) {
-<<<<<<< HEAD
                 double score = scores.apply(leftState, rightState);
 
-                if (Double.isFinite(score)) {
+                if (Double.isFinite(score) && statePropertyCombiner.areCombinable(leftState.getProperty(), rightState.getProperty())) {
                     pairs.add(Pair.create(Pair.create(leftState, rightState), score));
-=======
-                if (statePropertyCombiner.areCombinable(leftState.getProperty(), rightState.getProperty())) {
-                    pairs.add(Pair.create(Pair.create(leftState, rightState), scores.apply(leftState, rightState)));
->>>>>>> f4dd0130
                 }
             }
         }
